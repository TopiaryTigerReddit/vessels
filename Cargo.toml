--- conflicted
+++ resolved
@@ -6,34 +6,16 @@
 
 [workspace]
 members = [".", "vessels_derive"]
-<<<<<<< HEAD
-=======
 
 [dependencies.vessels_derive]
 version = "0.1.0"
 path = "./vessels_derive"
->>>>>>> b6056892
 
 [dependencies]
 failure = "0.1.5"
 serde = { version = "1.0.98", features = ["derive"] }
 futures = "0.1.27"
-<<<<<<< HEAD
-
-[dependencies.vessels_derive]
-version = "0.1.0"
-path = "./vessels_derive"
-
-[dependencies.serde]
-version = "1.0.97"
-features = ["derive"]
-
-[target.wasm32-unknown-unknown.dependencies]
-stdweb = "0.4.13"
-stdweb-derive = "0.5.1"
-=======
 crossbeam-channel = "0.3.9"
->>>>>>> b6056892
 itertools = "0.8.0"
 
 [target.wasm32-unknown-unknown.dependencies]
@@ -56,12 +38,8 @@
 gstreamer-webrtc = "0.13.0"
 gstreamer-sdp = "0.13.0"
 gstreamer = "0.13.0"
-<<<<<<< HEAD
-tokio = "0.1.21"
 wasmer-runtime = "0.6.0"
 ring = "0.16.5"
-=======
->>>>>>> b6056892
 lazy_static = "1.3.0"
 
 [profile.release]
