--- conflicted
+++ resolved
@@ -17,16 +17,7 @@
 }
 
 fn main() {
-<<<<<<< HEAD
-    let meme: (TestEnum, i64, f64, String) = (
-        TestEnum::No("ok this is epic".to_owned()),
-        5021,
-        420.69,
-        "gamer".to_owned(),
-    );
-=======
     let meme: Vec<TestEnum> = vec![TestEnum::No("ok this is epic".to_owned()); 1000];
->>>>>>> 912f29bc
     ThreadPool::new().unwrap().run(
         meme.on_to::<IdChannel>()
             .map(Json::encode)
@@ -34,11 +25,7 @@
             .map(Json::decode::<IdChannel>)
             .flatten()
             .unwrap_or_else(|e| panic!(e))
-<<<<<<< HEAD
-            .then(|item: (TestEnum, i64, f64, String)| {
-=======
             .then(|item: Vec<TestEnum>| {
->>>>>>> 912f29bc
                 println!("{:?}", item);
                 ready(())
             }),
